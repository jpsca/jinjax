--- conflicted
+++ resolved
@@ -5,7 +5,6 @@
 
 import jinja2
 from markupsafe import Markup
-from urllib.parse import urlparse
 
 from .component import Component
 from .exceptions import ComponentNotFound, InvalidArgument
@@ -171,12 +170,6 @@
         self.collected_js = []
         return self.irender(__name, caller=caller, **kw)
 
-    def expand_url(self, url: str) -> str:
-        parsed_url = urlparse(url)
-        if parsed_url.scheme:
-            return url
-        return f"{self.root_url}{url}"
-
     def irender(
         self,
         __name: str,
@@ -212,26 +205,23 @@
 
         component = Component(name=__name, url_prefix=url_prefix, source=source)
 
-        for css in component.css:
-<<<<<<< HEAD
-            if (url := self.expand_url(css)) not in self.collected_css:
+        for url in component.css:
+            if not url.startswith(("http://", "https://")):
+                if root_path and self.fingerprint:
+                    url = self._fingerprint(root_path, url)
+                url = f"{self.root_url}{url}"
+
+            if url not in self.collected_css:
                 self.collected_css.append(url)
 
-        for js in component.js:
-            if (url := self.expand_url(js)) not in self.collected_js:
+        for url in component.js:
+            if not url.startswith(("http://", "https://")):
+                if root_path and self.fingerprint:
+                    url = self._fingerprint(root_path, url)
+                url = f"{self.root_url}{url}"
+
+            if url not in self.collected_js:
                 self.collected_js.append(url)
-=======
-            if root_path and self.fingerprint:
-                css = self._fingerprint(root_path, css)
-            if css not in self.collected_css:
-                self.collected_css.append(css)
-
-        for js in component.js:
-            if root_path and self.fingerprint:
-                js = self._fingerprint(root_path, js)
-            if js not in self.collected_js:
-                self.collected_js.append(js)
->>>>>>> f44c86ea
 
         attrs = attrs.as_dict if isinstance(attrs, HTMLAttrs) else attrs
         attrs.update(kw)
@@ -276,12 +266,12 @@
 
     def render_assets(self, fingerprint: bool = False) -> str:
         html_css = [
-            f'<link rel="stylesheet" href="{css}">'
-            for css in self.collected_css
+            f'<link rel="stylesheet" href="{url}">'
+            for url in self.collected_css
         ]
         html_js = [
-            f'<script type="module" src="{js}"></script>'
-            for js in self.collected_js
+            f'<script type="module" src="{url}"></script>'
+            for url in self.collected_js
         ]
         return Markup("\n".join(html_css + html_js))
 
